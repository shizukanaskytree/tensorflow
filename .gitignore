.DS_Store
.ipynb_checkpoints
node_modules
/.bazelrc.user
/.tf_configure.bazelrc
/bazel-*
/bazel_pip
/tools/python_bin_path.sh
/tensorflow/tools/git/gen
/pip_test
/_python_build
*.pyc
__pycache__
*.swp
.vscode/
cmake_build/
tensorflow/contrib/cmake/_build/
.idea/**
/build/
[Bb]uild/
/tensorflow/core/util/version_info.cc
/tensorflow/python/framework/fast_tensor_util.cpp
/tensorflow/lite/gen/**
/tensorflow/lite/tools/make/downloads/**
/api_init_files_list.txt
/estimator_api_init_files_list.txt
*.whl

# Android
.gradle
.idea
*.iml
local.properties
gradleBuild

<<<<<<< HEAD
# iOS
*.pbxproj
*.xcworkspace
/*.podspec
/tensorflow/lite/**/[ios|objc|swift]*/BUILD
/tensorflow/lite/examples/ios/simple/data/*.tflite
/tensorflow/lite/examples/ios/simple/data/*.txt
Podfile.lock
Pods
xcuserdata

# ide
.cproject
.project
=======
.project
.cproject
>>>>>>> f0982443
<|MERGE_RESOLUTION|>--- conflicted
+++ resolved
@@ -33,7 +33,6 @@
 local.properties
 gradleBuild
 
-<<<<<<< HEAD
 # iOS
 *.pbxproj
 *.xcworkspace
@@ -47,8 +46,4 @@
 
 # ide
 .cproject
-.project
-=======
-.project
-.cproject
->>>>>>> f0982443
+.project